/*
 * librdkafka - Apache Kafka C/C++ library
 *
 * Copyright (c) 2014 Magnus Edenhill
 * All rights reserved.
 *
 * Redistribution and use in source and binary forms, with or without
 * modification, are permitted provided that the following conditions are met:
 *
 * 1. Redistributions of source code must retain the above copyright notice,
 *    this list of conditions and the following disclaimer.
 * 2. Redistributions in binary form must reproduce the above copyright notice,
 *    this list of conditions and the following disclaimer in the documentation
 *    and/or other materials provided with the distribution.
 *
 * THIS SOFTWARE IS PROVIDED BY THE COPYRIGHT HOLDERS AND CONTRIBUTORS "AS IS"
 * AND ANY EXPRESS OR IMPLIED WARRANTIES, INCLUDING, BUT NOT LIMITED TO, THE
 * IMPLIED WARRANTIES OF MERCHANTABILITY AND FITNESS FOR A PARTICULAR PURPOSE
 * ARE DISCLAIMED. IN NO EVENT SHALL THE COPYRIGHT OWNER OR CONTRIBUTORS BE
 * LIABLE FOR ANY DIRECT, INDIRECT, INCIDENTAL, SPECIAL, EXEMPLARY, OR
 * CONSEQUENTIAL DAMAGES (INCLUDING, BUT NOT LIMITED TO, PROCUREMENT OF
 * SUBSTITUTE GOODS OR SERVICES; LOSS OF USE, DATA, OR PROFITS; OR BUSINESS
 * INTERRUPTION) HOWEVER CAUSED AND ON ANY THEORY OF LIABILITY, WHETHER IN
 * CONTRACT, STRICT LIABILITY, OR TORT (INCLUDING NEGLIGENCE OR OTHERWISE)
 * ARISING IN ANY WAY OUT OF THE USE OF THIS SOFTWARE, EVEN IF ADVISED OF THE
 * POSSIBILITY OF SUCH DAMAGE.
 */

#pragma once

#include <string>
#include <iostream>
#include <cstring>

#include "rdkafkacpp.h"

extern "C" {
#include "../src/rdkafka.h"
}

#ifdef _MSC_VER
typedef int mode_t;
#endif

namespace RdKafka {


void log_cb_trampoline (const rd_kafka_t *rk, int level,
                        const char *fac, const char *buf);
void error_cb_trampoline (rd_kafka_t *rk, int err, const char *reason,
                          void *opaque);
void throttle_cb_trampoline (rd_kafka_t *rk, const char *broker_name,
			     int32_t broker_id, int throttle_time_ms,
			     void *opaque);
int stats_cb_trampoline (rd_kafka_t *rk, char *json, size_t json_len,
                         void *opaque);
int socket_cb_trampoline (int domain, int type, int protocol, void *opaque);
int open_cb_trampoline (const char *pathname, int flags, mode_t mode,
                        void *opaque);
void rebalance_cb_trampoline (rd_kafka_t *rk,
                              rd_kafka_resp_err_t err,
                              const rd_kafka_topic_partition_list_t
                              *c_partitions,
                              void *opaque);



class EventImpl : public Event {
 public:
  ~EventImpl () {};

  EventImpl (Type type, ErrorCode err, Severity severity,
             const char *fac, const char *str):
  type_(type), err_(err), severity_(severity), fac_(fac ? fac : ""),
	  str_(str), id_(0), throttle_time_(0) {};

  EventImpl (Type type):
  type_(type), err_(ERR_NO_ERROR), severity_(EVENT_SEVERITY_EMERG),
	  fac_(""), str_(""), id_(0), throttle_time_(0) {};

  Type        type () const { return type_; }
  ErrorCode   err () const { return err_; }
  Severity    severity () const { return severity_; }
  std::string fac () const { return fac_; }
  std::string str () const { return str_; }
  std::string broker_name () const {
	  if (type_ == EVENT_THROTTLE)
		  return str_;
	  else
		  return std::string("");
  }
  int         broker_id () const { return id_; }
  int         throttle_time () const { return throttle_time_; }

  Type        type_;
  ErrorCode   err_;
  Severity    severity_;
  std::string fac_;
  std::string str_;         /* reused for THROTTLE broker_name */
  int         id_;
  int         throttle_time_;
};


class MessageImpl : public Message {
 public:
  ~MessageImpl () {
    if (free_rkmessage_)
      rd_kafka_message_destroy(const_cast<rd_kafka_message_t *>(rkmessage_));
    if (key_)
            delete key_;
  };

  MessageImpl (RdKafka::Topic *topic, rd_kafka_message_t *rkmessage):
  topic_(topic), rkmessage_(rkmessage), free_rkmessage_(true), key_(NULL) {}

  MessageImpl (RdKafka::Topic *topic, rd_kafka_message_t *rkmessage,
               bool dofree):
  topic_(topic), rkmessage_(rkmessage), free_rkmessage_(dofree), key_(NULL) { }

  MessageImpl (RdKafka::Topic *topic, const rd_kafka_message_t *rkmessage):
  topic_(topic), rkmessage_(rkmessage), free_rkmessage_(false), key_(NULL) { }

  MessageImpl (rd_kafka_message_t *rkmessage):
  topic_(NULL), rkmessage_(rkmessage), free_rkmessage_(true), key_(NULL) {
    if (rkmessage->rkt) {
      /* Possibly NULL */
      topic_ = static_cast<Topic *>(rd_kafka_topic_opaque(rkmessage->rkt));
    }
  }

  /* Create errored message */
  MessageImpl (RdKafka::Topic *topic, RdKafka::ErrorCode err):
  topic_(topic), free_rkmessage_(false), key_(NULL) {
    rkmessage_ = &rkmessage_err_;
    memset(&rkmessage_err_, 0, sizeof(rkmessage_err_));
    rkmessage_err_.err = static_cast<rd_kafka_resp_err_t>(err);
  }

  std::string         errstr() const {
    /* FIXME: If there is an error string in payload (for consume_cb)
     *        it wont be shown since 'payload' is reused for errstr
     *        and we cant distinguish between consumer and producer.
     *        For the producer case the payload needs to be the original
     *        payload pointer. */
    const char *es = rd_kafka_err2str(rkmessage_->err);
    return std::string(es ? es : "");
  }

  ErrorCode           err () const {
    return static_cast<RdKafka::ErrorCode>(rkmessage_->err);
  }

  Topic              *topic () const { return topic_; }
  std::string         topic_name  () const {
          if (rkmessage_->rkt)
                  return rd_kafka_topic_name(rkmessage_->rkt);
          else
                  return "";
  }
  int32_t             partition () const { return rkmessage_->partition; }
  void               *payload () const { return rkmessage_->payload; }
  size_t              len () const { return rkmessage_->len; }
  const std::string  *key () const {
    if (key_) {
      return key_;
    } else if (rkmessage_->key) {
      key_ = new std::string(static_cast<char const*>(rkmessage_->key), rkmessage_->key_len);
      return key_;
    }
    return NULL;
  }
  const void         *key_pointer () const { return rkmessage_->key; }
  size_t              key_len () const { return rkmessage_->key_len; }

  int64_t             offset () const { return rkmessage_->offset; }
  void               *msg_opaque () const { return rkmessage_->_private; };

  RdKafka::Topic *topic_;
  const rd_kafka_message_t *rkmessage_;
  bool free_rkmessage_;
  /* For error signalling by the C++ layer the .._err_ message is
   * used as a place holder and rkmessage_ is set to point to it. */
  rd_kafka_message_t rkmessage_err_;
  mutable std::string *key_; /* mutable because it's a cached value */

private:
  /* "delete" copy ctor + copy assignment, for safety of key_ */
  MessageImpl(MessageImpl const&) /*= delete*/;
  MessageImpl& operator=(MessageImpl const&) /*= delete*/;
};


class ConfImpl : public Conf {
 public:
  ConfImpl()
      :dr_cb_(NULL),
      event_cb_(NULL),
      socket_cb_(NULL),
      open_cb_(NULL),
      partitioner_cb_(NULL),
      partitioner_kp_cb_(NULL),
      rebalance_cb_(NULL),
      rk_conf_(NULL),
      rkt_conf_(NULL){}
  ~ConfImpl () {
    if (rk_conf_)
      rd_kafka_conf_destroy(rk_conf_);
    else if (rkt_conf_)
      rd_kafka_topic_conf_destroy(rkt_conf_);
  }

  Conf::ConfResult set(const std::string &name,
                       const std::string &value,
                       std::string &errstr);

  Conf::ConfResult set (const std::string &name, DeliveryReportCb *dr_cb,
                        std::string &errstr) {
    if (name != "dr_cb") {
      errstr = "Invalid value type";
      return Conf::CONF_INVALID;
    }

    if (!rk_conf_) {
      errstr = "Requires RdKafka::Conf::CONF_GLOBAL object";
      return Conf::CONF_INVALID;
    }

    dr_cb_ = dr_cb;
    return Conf::CONF_OK;
  }

  Conf::ConfResult set (const std::string &name, EventCb *event_cb,
                        std::string &errstr) {
    if (name != "event_cb") {
      errstr = "Invalid value type";
      return Conf::CONF_INVALID;
    }

    if (!rk_conf_) {
      errstr = "Requires RdKafka::Conf::CONF_GLOBAL object";
      return Conf::CONF_INVALID;
    }

    event_cb_ = event_cb;
    return Conf::CONF_OK;
  }

  Conf::ConfResult set (const std::string &name, const Conf *topic_conf,
                        std::string &errstr) {
    const ConfImpl *tconf_impl =
        dynamic_cast<const RdKafka::ConfImpl *>(topic_conf);
    if (name != "default_topic_conf" || !tconf_impl->rkt_conf_) {
      errstr = "Invalid value type";
      return Conf::CONF_INVALID;
    }

    if (!rk_conf_) {
      errstr = "Requires RdKafka::Conf::CONF_GLOBAL object";
      return Conf::CONF_INVALID;
    }

    rd_kafka_conf_set_default_topic_conf(rk_conf_,
                                         rd_kafka_topic_conf_dup(tconf_impl->
                                                                 rkt_conf_));

    return Conf::CONF_OK;
  }

  Conf::ConfResult set (const std::string &name, PartitionerCb *partitioner_cb,
                        std::string &errstr) {
    if (name != "partitioner_cb") {
      errstr = "Invalid value type";
      return Conf::CONF_INVALID;
    }

    if (!rkt_conf_) {
      errstr = "Requires RdKafka::Conf::CONF_TOPIC object";
      return Conf::CONF_INVALID;
    }

    partitioner_cb_ = partitioner_cb;
    return Conf::CONF_OK;
  }

  Conf::ConfResult set (const std::string &name,
                        PartitionerKeyPointerCb *partitioner_kp_cb,
                        std::string &errstr) {
    if (name != "partitioner_key_pointer_cb") {
      errstr = "Invalid value type";
      return Conf::CONF_INVALID;
    }

    if (!rkt_conf_) {
      errstr = "Requires RdKafka::Conf::CONF_TOPIC object";
      return Conf::CONF_INVALID;
    }

    partitioner_kp_cb_ = partitioner_kp_cb;
    return Conf::CONF_OK;
  }

  Conf::ConfResult set (const std::string &name, SocketCb *socket_cb,
                        std::string &errstr) {
    if (name != "socket_cb") {
      errstr = "Invalid value type";
      return Conf::CONF_INVALID;
    }

    if (!rk_conf_) {
      errstr = "Requires RdKafka::Conf::CONF_GLOBAL object";
      return Conf::CONF_INVALID;
    }

    socket_cb_ = socket_cb;
    return Conf::CONF_OK;
  }


  Conf::ConfResult set (const std::string &name, OpenCb *open_cb,
                        std::string &errstr) {
    if (name != "open_cb") {
      errstr = "Invalid value type";
      return Conf::CONF_INVALID;
    }

    if (!rk_conf_) {
      errstr = "Requires RdKafka::Conf::CONF_GLOBAL object";
      return Conf::CONF_INVALID;
    }

    open_cb_ = open_cb;
    return Conf::CONF_OK;
  }


  Conf::ConfResult set (const std::string &name, RebalanceCb *rebalance_cb,
                        std::string &errstr) {
    if (name != "rebalance_cb") {
      errstr = "Invalid value type";
      return Conf::CONF_INVALID;
    }

    if (!rk_conf_) {
      errstr = "Requires RdKafka::Conf::CONF_GLOBAL object";
      return Conf::CONF_INVALID;
    }

    rebalance_cb_ = rebalance_cb;
    return Conf::CONF_OK;
  }

  Conf::ConfResult get(const std::string &name, std::string &value) const {
	  size_t size;
	  rd_kafka_conf_res_t res = RD_KAFKA_CONF_OK;
	  if (rk_conf_) {
		  if ((res = rd_kafka_conf_get(rk_conf_,
			  name.c_str(), NULL, &size)) != RD_KAFKA_CONF_OK)
			  return static_cast<Conf::ConfResult>(res);

		  value.resize(size);
		  if ((res = rd_kafka_conf_get(rk_conf_, name.c_str(),
			  (char *)value.c_str(), &size)) != RD_KAFKA_CONF_OK)
			  return static_cast<Conf::ConfResult>(res);
	  }
	  else if (rkt_conf_) {
		  if ((res = rd_kafka_topic_conf_get(rkt_conf_,
			  name.c_str(), NULL, &size)) != RD_KAFKA_CONF_OK)
			  return static_cast<Conf::ConfResult>(res);

		  value.resize(size);
		  if ((res = rd_kafka_topic_conf_get(rkt_conf_, name.c_str(),
			  (char *)value.c_str(), &size)) != RD_KAFKA_CONF_OK)
			  return static_cast<Conf::ConfResult>(res);
	  }

	  return Conf::CONF_OK;
  }



  std::list<std::string> *dump ();

  DeliveryReportCb *dr_cb_;
  EventCb *event_cb_;
  SocketCb *socket_cb_;
  OpenCb *open_cb_;
  PartitionerCb *partitioner_cb_;
  PartitionerKeyPointerCb *partitioner_kp_cb_;
  RebalanceCb *rebalance_cb_;
  ConfType conf_type_;
  rd_kafka_conf_t *rk_conf_;
  rd_kafka_topic_conf_t *rkt_conf_;
};


class HandleImpl : virtual public Handle {
 public:
  ~HandleImpl() {};
  HandleImpl () {};
  const std::string name () const { return std::string(rd_kafka_name(rk_)); };
  int poll (int timeout_ms) { return rd_kafka_poll(rk_, timeout_ms); };
  int outq_len () { return rd_kafka_outq_len(rk_); };

  void set_common_config (RdKafka::ConfImpl *confimpl);

  RdKafka::ErrorCode metadata (bool all_topics,const Topic *only_rkt,
            Metadata **metadatap, int timeout_ms);


  rd_kafka_t *rk_;
  /* All Producer and Consumer callbacks must reside in HandleImpl and
   * the opaque provided to rdkafka must be a pointer to HandleImpl, since
   * ProducerImpl and ConsumerImpl classes cannot be safely directly cast to
   * HandleImpl due to the skewed diamond inheritance. */
  EventCb *event_cb_;
  SocketCb *socket_cb_;
  OpenCb *open_cb_;
  DeliveryReportCb *dr_cb_;
  PartitionerCb *partitioner_cb_;
  PartitionerKeyPointerCb *partitioner_kp_cb_;
  RebalanceCb *rebalance_cb_;
};


class TopicImpl : public Topic {
 public:
  ~TopicImpl () {
    rd_kafka_topic_destroy(rkt_);
  }

  const std::string name () const {
    return rd_kafka_topic_name(rkt_);
  }

  bool partition_available (int32_t partition) const {
    return !!rd_kafka_topic_partition_available(rkt_, partition);
  }

  ErrorCode offset_store (int32_t partition, int64_t offset) {
    return static_cast<RdKafka::ErrorCode>(
        rd_kafka_offset_store(rkt_, partition, offset));
  }

  static Topic *create (Handle &base, const std::string &topic,
                        Conf *conf);

  rd_kafka_topic_t *rkt_;
  PartitionerCb *partitioner_cb_;
  PartitionerKeyPointerCb *partitioner_kp_cb_;
};


class MetadataImpl : public Metadata {
 public:
  MetadataImpl(const rd_kafka_metadata_t *metadata);
  ~MetadataImpl();
  
  const std::vector<const BrokerMetadata *> *brokers() const {
    return &brokers_;
  }

<<<<<<< HEAD
/**
 * Topic and Partition
 */
class TopicPartitionImpl : public TopicPartition {
public:
  ~TopicPartitionImpl() {};

  static TopicPartition *create (const std::string &topic, int partition);

  TopicPartitionImpl (const std::string &topic, int partition):
  topic_(topic), partition_(partition) {}

  TopicPartitionImpl (const rd_kafka_topic_partition_t *c_part) {
    topic_ = std::string(c_part->topic);
    partition_ = c_part->partition;
  }

  int partition () { return partition_; }
  const std::string &topic () const { return topic_ ; }

  std::ostream& operator<<(std::ostream &ostrm) const {
    return ostrm << topic_ << " [" << partition_ << "]";
  }

  std::string topic_;
  int partition_;
};



class KafkaConsumerImpl : virtual public KafkaConsumer, virtual public HandleImpl {
public:
  ~KafkaConsumerImpl () {

  }

  static KafkaConsumer *create (Conf *conf, std::string &errstr);

  ErrorCode assignment (std::vector<TopicPartition*> &partitions);
  ErrorCode subscription (std::vector<std::string> &topics);
  ErrorCode subscribe (const std::vector<std::string> &topics);
  ErrorCode unsubscribe ();
  ErrorCode assign (const std::vector<TopicPartition*> &partitions);
  Message *consume (int timeout_ms);
  ErrorCode close ();
};
=======
  const std::vector<const TopicMetadata *>  *topics() const {
    return &topics_;
  }
>>>>>>> 602beaae

  const std::string orig_broker_name() const {
    return std::string(metadata_->orig_broker_name);
  }

  int32_t orig_broker_id() const {
    return metadata_->orig_broker_id;
  } 
 
 private:
  const rd_kafka_metadata_t *metadata_;
  std::vector<const BrokerMetadata *> brokers_;
  std::vector<const TopicMetadata *> topics_;
  std::string orig_broker_name_;
};


class QueueImpl : public Queue {
 public:
  QueueImpl () { }
  ~QueueImpl () {
    rd_kafka_queue_destroy(queue_);
  }
  rd_kafka_queue_t *queue_;
};





class ConsumerImpl : virtual public Consumer, virtual public HandleImpl {
 public:
  ~ConsumerImpl () {
    rd_kafka_destroy(rk_); };
  static Consumer *create (Conf *conf, std::string &errstr);

  ErrorCode start (Topic *topic, int32_t partition, int64_t offset);
  ErrorCode start (Topic *topic, int32_t partition, int64_t offset,
                   Queue *queue);
  ErrorCode stop (Topic *topic, int32_t partition);
  Message *consume (Topic *topic, int32_t partition, int timeout_ms);
  Message *consume (Queue *queue, int timeout_ms);
  int consume_callback (Topic *topic, int32_t partition, int timeout_ms,
                        ConsumeCb *cb, void *opaque);
  int consume_callback (Queue *queue, int timeout_ms,
                        RdKafka::ConsumeCb *consume_cb, void *opaque);
};



class ProducerImpl : virtual public Producer, virtual public HandleImpl {

 public:
  ~ProducerImpl () { if (rk_) rd_kafka_destroy(rk_); };

  ErrorCode produce (Topic *topic, int32_t partition,
                     int msgflags,
                     void *payload, size_t len,
                     const std::string *key,
                     void *msg_opaque);

  ErrorCode produce (Topic *topic, int32_t partition,
                     int msgflags,
                     void *payload, size_t len,
                     const void *key, size_t key_len,
                     void *msg_opaque);

  static Producer *create (Conf *conf, std::string &errstr);

};



}<|MERGE_RESOLUTION|>--- conflicted
+++ resolved
@@ -451,16 +451,6 @@
 };
 
 
-class MetadataImpl : public Metadata {
- public:
-  MetadataImpl(const rd_kafka_metadata_t *metadata);
-  ~MetadataImpl();
-  
-  const std::vector<const BrokerMetadata *> *brokers() const {
-    return &brokers_;
-  }
-
-<<<<<<< HEAD
 /**
  * Topic and Partition
  */
@@ -507,11 +497,20 @@
   Message *consume (int timeout_ms);
   ErrorCode close ();
 };
-=======
+
+
+class MetadataImpl : public Metadata {
+ public:
+  MetadataImpl(const rd_kafka_metadata_t *metadata);
+  ~MetadataImpl();
+
+  const std::vector<const BrokerMetadata *> *brokers() const {
+    return &brokers_;
+  }
+
   const std::vector<const TopicMetadata *>  *topics() const {
     return &topics_;
   }
->>>>>>> 602beaae
 
   const std::string orig_broker_name() const {
     return std::string(metadata_->orig_broker_name);
@@ -519,9 +518,9 @@
 
   int32_t orig_broker_id() const {
     return metadata_->orig_broker_id;
-  } 
- 
- private:
+  }
+
+private:
   const rd_kafka_metadata_t *metadata_;
   std::vector<const BrokerMetadata *> brokers_;
   std::vector<const TopicMetadata *> topics_;
